--- conflicted
+++ resolved
@@ -677,7 +677,6 @@
                 "status": "error",
                 "error": "Gagal mengambil data area noise user"
             }, status=status.HTTP_500_INTERNAL_SERVER_ERROR)
-<<<<<<< HEAD
 
 
 # ===== HEALTH DASHBOARD VIEWS =====
@@ -981,10 +980,8 @@
                 "status": "error",
                 "error": "Gagal mengambil data health dashboard"
             }, status=status.HTTP_500_INTERNAL_SERVER_ERROR)
-=======
 def audio_predict(request):
     if request.method == "POST":
         # ...proses file audio...
         return JsonResponse({"result": "success"})
-    return JsonResponse({"error": "Invalid method"}, status=405)
->>>>>>> 0549e7c7
+    return JsonResponse({"error": "Invalid method"}, status=405)