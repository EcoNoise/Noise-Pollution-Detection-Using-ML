import React, { useState, useEffect } from "react";
import { ThemeProvider, createTheme } from "@mui/material/styles";
import CssBaseline from "@mui/material/CssBaseline";

import {
  BrowserRouter as Router,
  Routes,
  Route,
  Link,
  useLocation,
  Navigate,
  useNavigate,
} from "react-router-dom";
import { Container, Box, Typography, styled } from "@mui/material";
import { VolumeX, Home, History, MapPin, User, LogOut } from "lucide-react";

import HomePage from "./components/HomePage";
import HistoryPage from "./components/HistoryPage";
import StatusPage from "./components/StatusPage";
import LandingPage from "./components/LandingPage";
import MapsPage from "./components/MapsPage"; // Import yang benar
import RegisterPage from "./components/RegisterPage";
import LoginPage from "./components/LoginPage";
import ProfilePage from "./components/ProfilePage";

// Updated theme to match landing page
const theme = createTheme({
  palette: {
    primary: {
      main: "#4A90E2", // Blue from landing page
      dark: "#2E5B8A",
      light: "#6BA6F0",
    },
    secondary: {
      main: "#6C7DD2", // Purple accent from landing page
      dark: "#4A5AA8",
      light: "#8B9CE8",
    },
    background: {
      default: "#0F1419", // Dark background like landing page
      paper: "#1A2332",
    },
    text: {
      primary: "#FFFFFF",
      secondary: "#B0BEC5",
    },
    divider: "#2D3748",
  },
  typography: {
    h4: {
      fontWeight: 700,
      color: "#FFFFFF",
    },
    h6: {
      fontWeight: 600,
      color: "#FFFFFF",
    },
    body1: {
      color: "#B0BEC5",
    },
    body2: {
      color: "#90A4AE",
    },
  },
  components: {
    MuiCssBaseline: {
      styleOverrides: {
        body: {
          background:
            "linear-gradient(135deg, #0F1419 0%, #1A2332 50%, #2D3748 100%)",
          minHeight: "100vh",
        },
      },
    },
    MuiContainer: {
      styleOverrides: {
        root: {
          backgroundColor: "transparent",
        },
      },
    },
  },
});

// Updated Sidebar with landing page colors
const Sidebar = styled(Box)(({ theme }) => ({
  width: "80px",
  height: "100vh",
  background: "linear-gradient(180deg, #1A2332 0%, #0F1419 100%)",
  display: "flex",
  flexDirection: "column",
  alignItems: "center",
  position: "fixed",
  left: 0,
  top: 0,
  zIndex: 1000,
  boxShadow: "0 4px 20px rgba(0,0,0,0.3)",
  padding: "20px 0",
  borderRight: "1px solid #2D3748",
  overflow: "hidden",
}));

const SidebarLogo = styled(Box)({
  marginBottom: "30px",
  width: "60px",        // Diperbesar dari 40px ke 60px
  height: "60px",       // Diperbesar dari 40px ke 60px
  display: "flex",
  alignItems: "center",
  justifyContent: "center",
  borderRadius: "12px",
  background: "transparent", // Hilangkan background gradient
  color: "white",
  fontWeight: "bold",
<<<<<<< HEAD
=======
  boxShadow: "0 4px 15px rgba(74, 144, 226, 0.3)",
  cursor: "pointer",
  transition: "all 0.3s ease",
  "&:hover": {
    transform: "translateY(-2px)",
    boxShadow: "0 8px 25px rgba(74, 144, 226, 0.4)",
    background: "linear-gradient(135deg, #5BA0F2 0%, #7C8DE2 100%)",
  },
  "&:active": {
    transform: "translateY(0px)",
  },
>>>>>>> 6a4e3004
});
const LogoImage = styled("img")({
  width: "100%",
  height: "100%",
  objectFit: "contain",
  filter: "drop-shadow(0 4px 15px rgba(74, 144, 226, 0.3))",
  transition: "all 0.3s ease",
  "&:hover": {
    transform: "scale(1.1)",
    filter: "drop-shadow(0 6px 20px rgba(74, 144, 226, 0.4))",
  },
});
// Interface untuk NavItem props
interface NavItemProps {
  active?: boolean;
  children: React.ReactNode;
}

const NavItem = styled(Box, {
  shouldForwardProp: (prop) => prop !== "active",
})<NavItemProps>(({ active }) => ({
  width: "64px",
  height: "48px",
  display: "flex",
  flexDirection: "column",
  alignItems: "center",
  justifyContent: "center",
  color: active ? "#4A90E2" : "#6C7293",
  transition: "all 0.3s ease",
  position: "relative",
  cursor: "pointer",
  textDecoration: "none",
  borderRadius: "8px",
  margin: "2px 0",
  "&:hover": {
    color: "#4A90E2",
    backgroundColor: "rgba(74, 144, 226, 0.1)",
  },
  ...(active && {
    color: "#4A90E2",
    backgroundColor: "rgba(74, 144, 226, 0.15)",
    "&::before": {
      content: '""',
      position: "absolute",
      left: "-8px",
      top: "50%",
      transform: "translateY(-50%)",
      width: "3px",
      height: "20px",
      background: "linear-gradient(135deg, #4A90E2 0%, #6C7DD2 100%)",
      borderRadius: "0 3px 3px 0",
    },
  }),
}));

const ContentWrapper = styled(Box)({
  marginLeft: "80px",
  width: "calc(100% - 80px)",
  minHeight: "100vh",
  background: "linear-gradient(135deg, #0F1419 0%, #1A2332 50%, #2D3748 100%)",
  position: "relative",
  "&::before": {
    content: '""',
    position: "absolute",
    top: 0,
    left: 0,
    right: 0,
    bottom: 0,
    background:
      "radial-gradient(circle at 20% 30%, rgba(74, 144, 226, 0.1) 0%, transparent 50%), radial-gradient(circle at 80% 70%, rgba(108, 125, 210, 0.08) 0%, transparent 50%)",
    pointerEvents: "none",
  },
});

const NavigationSidebar: React.FC<{
  onLogout: () => void;
  isAuthenticated: boolean;
}> = ({ onLogout, isAuthenticated }) => {
  const location = useLocation();
  const navigate = useNavigate();
  const isActive = (path: string) => location.pathname.startsWith(path);

  const handleLogout = () => {
    onLogout();
    navigate("/");
  };

  const handleLogoClick = () => {
    navigate("/");
  };

  return (
    <Sidebar>
<<<<<<< HEAD
      <SidebarLogo>
        <LogoImage 
          src="/logo.svg" 
          alt="EcoNoise Logo"
        />
=======
      <SidebarLogo onClick={handleLogoClick}>
        <VolumeX size={24} />
>>>>>>> 6a4e3004
      </SidebarLogo>
      <Box
        sx={{
          display: "flex",
          flexDirection: "column",
          gap: 1,
          width: "100%",
          flex: 1,
          alignItems: "center",
        }}
      >
        {/* Menu ini selalu ada untuk semua orang */}
        <Link to="/home" style={{ textDecoration: "none" }}>
          <NavItem active={isActive("/home")}>
            <Home size={22} />
          </NavItem>
        </Link>
        <Link to="/maps" style={{ textDecoration: "none" }}>
          <NavItem active={isActive("/maps")}>
            <MapPin size={22} />
          </NavItem>
        </Link>

        {/* Menu ini HANYA MUNCUL jika sudah login */}
        {isAuthenticated && (
          <Link to="/history" style={{ textDecoration: "none" }}>
            <NavItem active={isActive("/history")}>
              <History size={22} />
            </NavItem>
          </Link>
        )}
      </Box>

      {/* Tombol Profile & Logout HANYA MUNCUL jika sudah login */}
      <Box
        sx={{
          mt: "auto",
          display: "flex",
          flexDirection: "column",
          gap: 1,
          alignItems: "center",
        }}
      >
        {isAuthenticated && (
          <>
            <Link to="/profile" style={{ textDecoration: "none" }}>
              <NavItem active={isActive("/profile")}>
                <User size={22} />
              </NavItem>
            </Link>
            <NavItem onClick={handleLogout}>
              <LogOut size={22} />
            </NavItem>
          </>
        )}
      </Box>
    </Sidebar>
  );
};

// 2. Layout Utama: Membungkus semua halaman yang butuh sidebar
const MainLayout: React.FC<{
  children: React.ReactNode;
  onLogout: () => void;
  isAuthenticated: boolean;
}> = ({ children, onLogout, isAuthenticated }) => (
  <Box sx={{ display: "flex" }}>
    <NavigationSidebar onLogout={onLogout} isAuthenticated={isAuthenticated} />
    <ContentWrapper>{children}</ContentWrapper>
  </Box>
);

// 3. Rute Terlindungi: Komponen untuk halaman yang wajib login
const ProtectedRoute: React.FC<{
  isAuthenticated: boolean;
  children: JSX.Element;
}> = ({ isAuthenticated, children }) => {
  if (!isAuthenticated) return <Navigate to="/login" replace />;
  return children;
};

// 4. Komponen App Utama: Mengatur semua routing
function App() {
  const [isAuthenticated, setIsAuthenticated] = useState(
    !!localStorage.getItem("accessToken")
  );

  const handleLogin = () => setIsAuthenticated(true);
  const handleLogout = () => {
    localStorage.removeItem("accessToken");
    localStorage.removeItem("refreshToken");
    setIsAuthenticated(false);
  };

  // Listen untuk auth logout events dari API interceptor
  useEffect(() => {
    const handleAuthLogout = () => {
      setIsAuthenticated(false);
    };

    window.addEventListener("auth:logout", handleAuthLogout);

    return () => {
      window.removeEventListener("auth:logout", handleAuthLogout);
    };
  }, []);

  // Check authentication status saat app load
  useEffect(() => {
    const checkAuth = () => {
      const accessToken = localStorage.getItem("accessToken");
      const refreshToken = localStorage.getItem("refreshToken");

      if (!accessToken || !refreshToken) {
        setIsAuthenticated(false);
        return;
      }

      // Basic token expiry check
      try {
        const payload = JSON.parse(atob(accessToken.split(".")[1]));
        const currentTime = Date.now() / 1000;

        if (payload.exp < currentTime) {
          // Access token expired, check refresh token
          const refreshPayload = JSON.parse(atob(refreshToken.split(".")[1]));
          if (refreshPayload.exp < currentTime) {
            // Both tokens expired
            handleLogout();
          } else {
            // Refresh token still valid, keep authenticated
            setIsAuthenticated(true);
          }
        } else {
          setIsAuthenticated(true);
        }
      } catch (error) {
        // Invalid token format
        handleLogout();
      }
    };

    checkAuth();
  }, []);

  return (
    <ThemeProvider theme={theme}>
      <CssBaseline />
      <Router>
        <Routes>
          {/* Rute tanpa sidebar */}
          <Route
            path="/"
            element={
              <LandingPage
                isAuthenticated={isAuthenticated}
                onLogout={handleLogout}
              />
            }
          />
          <Route
            path="/login"
            element={<LoginPage onLoginSuccess={handleLogin} />}
          />
          <Route path="/register" element={<RegisterPage />} />

          {/* Rute publik dengan sidebar (Home & Maps) */}
          <Route
            path="/home"
            element={
              <MainLayout
                onLogout={handleLogout}
                isAuthenticated={isAuthenticated}
              >
                <HomePage />
              </MainLayout>
            }
          />
          <Route
            path="/maps"
            element={
              <MainLayout
                onLogout={handleLogout}
                isAuthenticated={isAuthenticated}
              >
                <MapsPage />
              </MainLayout>
            }
          />

          {/* Rute yang wajib login */}
          <Route
            path="/history"
            element={
              <ProtectedRoute isAuthenticated={isAuthenticated}>
                <MainLayout
                  onLogout={handleLogout}
                  isAuthenticated={isAuthenticated}
                >
                  <HistoryPage />
                </MainLayout>
              </ProtectedRoute>
            }
          />
          <Route
            path="/profile"
            element={
              <ProtectedRoute isAuthenticated={isAuthenticated}>
                <MainLayout
                  onLogout={handleLogout}
                  isAuthenticated={isAuthenticated}
                >
                  <ProfilePage />
                </MainLayout>
              </ProtectedRoute>
            }
          />
          <Route
            path="/status"
            element={
              <ProtectedRoute isAuthenticated={isAuthenticated}>
                <MainLayout
                  onLogout={handleLogout}
                  isAuthenticated={isAuthenticated}
                >
                  <StatusPage />
                </MainLayout>
              </ProtectedRoute>
            }
          />

          {/* Rute default */}
          <Route
            path="*"
            element={<Navigate to={isAuthenticated ? "/home" : "/"} />}
          />
        </Routes>
      </Router>
    </ThemeProvider>
  );
}

export default App;<|MERGE_RESOLUTION|>--- conflicted
+++ resolved
@@ -111,32 +111,9 @@
   background: "transparent", // Hilangkan background gradient
   color: "white",
   fontWeight: "bold",
-<<<<<<< HEAD
-=======
   boxShadow: "0 4px 15px rgba(74, 144, 226, 0.3)",
-  cursor: "pointer",
-  transition: "all 0.3s ease",
-  "&:hover": {
-    transform: "translateY(-2px)",
-    boxShadow: "0 8px 25px rgba(74, 144, 226, 0.4)",
-    background: "linear-gradient(135deg, #5BA0F2 0%, #7C8DE2 100%)",
-  },
-  "&:active": {
-    transform: "translateY(0px)",
-  },
->>>>>>> 6a4e3004
 });
-const LogoImage = styled("img")({
-  width: "100%",
-  height: "100%",
-  objectFit: "contain",
-  filter: "drop-shadow(0 4px 15px rgba(74, 144, 226, 0.3))",
-  transition: "all 0.3s ease",
-  "&:hover": {
-    transform: "scale(1.1)",
-    filter: "drop-shadow(0 6px 20px rgba(74, 144, 226, 0.4))",
-  },
-});
+
 // Interface untuk NavItem props
 interface NavItemProps {
   active?: boolean;
@@ -218,16 +195,8 @@
 
   return (
     <Sidebar>
-<<<<<<< HEAD
       <SidebarLogo>
-        <LogoImage 
-          src="/logo.svg" 
-          alt="EcoNoise Logo"
-        />
-=======
-      <SidebarLogo onClick={handleLogoClick}>
         <VolumeX size={24} />
->>>>>>> 6a4e3004
       </SidebarLogo>
       <Box
         sx={{
