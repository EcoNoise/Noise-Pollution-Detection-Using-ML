--- conflicted
+++ resolved
@@ -301,18 +301,10 @@
           justify-content: center;
           transition: all 0.3s ease;
         }
-
-        .logo-svg {
-          width: 100%;
-          height: 100%;
-          object-fit: contain;
-          filter: drop-shadow(0 4px 15px rgba(59, 130, 246, 0.3));
-          transition: all 0.3s ease;
-        }
-        
-        .logo:hover .logo-svg {
-          transform: rotate(5deg) scale(1.1);
-          filter: drop-shadow(0 6px 20px rgba(59, 130, 246, 0.4));
+        
+        .logo:hover .logo-icon {
+          transform: rotate(5deg);
+          box-shadow: 0 6px 20px rgba(59, 130, 246, 0.4);
         }
         
         .nav-menu {
@@ -768,25 +760,10 @@
         {/* Header */}
         <nav className={`navbar ${scrollY > 50 ? "scrolled" : ""}`}>
           <div className="nav-container">
-<<<<<<< HEAD
-          <a href="/" className="logo">
-            <div className="logo-icon">
-              <img 
-                src="/logo.svg" 
-                alt="EcoNoise Logo" 
-                className="logo-svg"
-              />
-            </div>
-            EcoNoise
-          </a>
-            
-=======
             <a href="/" className="logo">
               <div className="logo-icon">N</div>
               EcoNoise
             </a>
-
->>>>>>> 0dec0ba1
             <div className="nav-menu">
               {isAuthenticated ? (
                 <>
